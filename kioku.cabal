--- conflicted
+++ resolved
@@ -4,11 +4,7 @@
 --
 -- see: https://github.com/sol/hpack
 --
-<<<<<<< HEAD
--- hash: 6dcc7790b2b94ee6db93213c0da956a03cf44740fb1c8c68dbaa4d39e340febe
-=======
 -- hash: 8467feab6f107122a933ea46bd087b078874c22a75a05d581609935b403a7d8c
->>>>>>> 397c920a
 
 name:           kioku
 version:        0.1.2.1
